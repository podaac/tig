--- conflicted
+++ resolved
@@ -1,10 +1,6 @@
 [tool.poetry]
 name = "podaac-tig"
-<<<<<<< HEAD
 version = "0.8.0-rc.3"
-=======
-version = "0.9.0-alpha.3"
->>>>>>> 91eefa4c
 description = "Tool for Image Generation (TIG)"
 authors = ["podaac-tva <podaac-tva@jpl.nasa.gov>"]
 license = "Apache-2.0"
