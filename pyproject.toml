--- conflicted
+++ resolved
@@ -1,10 +1,6 @@
 [tool.poetry]
 name = "podaac-tig"
-<<<<<<< HEAD
-version = "0.14.0a0"
-=======
-version = "0.13.1"
->>>>>>> 8298b8e0
+version = "0.14.0a4"
 description = "Tool for Image Generation (TIG)"
 authors = ["podaac-tva <podaac-tva@jpl.nasa.gov>"]
 license = "Apache-2.0"
